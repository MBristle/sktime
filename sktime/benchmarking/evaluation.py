--- conflicted
+++ resolved
@@ -353,11 +353,7 @@
 
     def plot_critical_difference_diagram(self, metric_name=None, alpha=0.1):
         """Plot critical difference diagrams
-<<<<<<< HEAD
-        
-=======
-
->>>>>>> fc503329
+
         References:
         -----------
         original implementation by Aaron Bostrom, modified by Markus Löning
@@ -370,11 +366,7 @@
                 .loc[:, ["dataset", "strategy", column]]
                 .pivot(index="strategy", columns="dataset", values=column)
                 .values
-<<<<<<< HEAD
-        )
-=======
                 )
->>>>>>> fc503329
 
         n_strategies, n_datasets = data.shape  # [N,k] = size(s); correct
         labels = self.results.strategy_names
@@ -436,11 +428,7 @@
         plt.text(0.5 * cd / (n_strategies - 1), 130, "CD", fontsize=12, horizontalalignment="center")
 
         for i in range(n_strategies):
-<<<<<<< HEAD
-            plt.text(i / (n_strategies - 1), 110, str(n_strategies - i), fontsize=12, horizontalalignment="center");
-=======
             plt.text(i / (n_strategies - 1), 110, str(n_strategies - i), fontsize=12, horizontalalignment="center")
->>>>>>> fc503329
 
         # compute average ranks
         r = np.mean(r, axis=0)
