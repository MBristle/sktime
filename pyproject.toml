--- conflicted
+++ resolved
@@ -77,12 +77,8 @@
 # or "pip install sktime[all_extras_pandas2]", to install only pandas 2 compatible deps
 #
 all_extras = [
-<<<<<<< HEAD
-  "arch>=5.6,<6.4.0",
+  "arch>=5.6,<7.1.0",
   'autots<0.7,>=0.6.1',
-=======
-  "arch>=5.6,<7.1.0",
->>>>>>> 6d32593f
   "cloudpickle",
   "dash!=2.9.0",
   "dask<2024.5.3; extra == 'dataframe'",
@@ -121,12 +117,8 @@
 
 # all soft dependencies compatible with pandas 2
 all_extras_pandas2 = [
-<<<<<<< HEAD
-  "arch>=5.6,<6.4.0",
+  "arch>=5.6,<7.1.0",
   'autots<0.7,>=0.6.1',
-=======
-  "arch>=5.6,<7.1.0",
->>>>>>> 6d32593f
   "cloudpickle",
   "dash!=2.9.0",
   "dask<2024.5.3; extra == 'dataframe'",
@@ -190,12 +182,8 @@
   'tslearn<0.7.0,!=0.6.0,>=0.5.2; python_version < "3.12"',
 ]
 forecasting = [
-<<<<<<< HEAD
-  "arch>=5.6,<6.4",
+  "arch>=5.6,<7.1",
   'autots<0.7,>=0.6.1',
-=======
-  "arch>=5.6,<7.1",
->>>>>>> 6d32593f
   'pmdarima!=1.8.1,<2.1,>=1.8; python_version < "3.12"',
   "prophet<1.2,>=1.1",
   "skpro>=2,<2.4.0",
